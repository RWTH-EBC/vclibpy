# # Example for a heat pump with a standard cycle

def main():
    # Let's start the complete cycle simulation with the
    # most basic flowsheet, the standard-cycle. As all flowsheets
    # contain a condenser and an evaporator, we defined a common BaseCycle
    # to avoid code-repetition.
    # We can import this flowsheet and see how to use it. Note that
    # modern coding IDEs like PyCharm will tell you which arguments belong
    # to a class or function. If you don't have that at hand, you need
    # to look into the documentation.
    from vclibpy.flowsheets import BaseCycle, StandardCycle
    help(BaseCycle)
    help(StandardCycle)

    # We fist need to define the components in the cycle.
    # Here we are using the components developed in the previous examples.
    # Also, note again that the expansion valve model does not influence the results
    # for the current algorithm. But, you could size the expansion valve
    # using vclibpy, including off-design, but this is one for another example.
    from vclibpy.components.heat_exchangers import moving_boundary_ntu, simple_ntu, simple_lmtd, moving_boundary_lmtd
    from vclibpy.components.heat_exchangers import heat_transfer
    condenser = moving_boundary_ntu.MovingBoundaryNTUCondenser(
        A=5,
        secondary_medium="water",
        flow_type="counter",
        ratio_outer_to_inner_area=1,
        two_phase_heat_transfer=heat_transfer.constant.ConstantTwoPhaseHeatTransfer(alpha=5000),
        gas_heat_transfer=heat_transfer.constant.ConstantHeatTransfer(alpha=5000),
        wall_heat_transfer=heat_transfer.wall.WallTransfer(lambda_=236, thickness=2e-3),
        liquid_heat_transfer=heat_transfer.constant.ConstantHeatTransfer(alpha=5000),
        secondary_heat_transfer=heat_transfer.constant.ConstantHeatTransfer(alpha=5000)
    )

    condenser = simple_ntu.SimpleNTUCondenser(
        A=5,
        secondary_medium="water",
        flow_type="counter",
        ratio_outer_to_inner_area=1,
        primary_heat_transfer=heat_transfer.constant.ConstantHeatTransfer(alpha=5000),
        wall_heat_transfer=heat_transfer.wall.WallTransfer(lambda_=236, thickness=2e-3),
        secondary_heat_transfer=heat_transfer.constant.ConstantHeatTransfer(alpha=5000)
    )

    condenser = simple_lmtd.SimpleLMTDCondenser(
        A=5,
        secondary_medium="water",
        flow_type="counter",
        ratio_outer_to_inner_area=1,
        primary_heat_transfer=heat_transfer.constant.ConstantHeatTransfer(alpha=2000),
        wall_heat_transfer=heat_transfer.wall.WallTransfer(lambda_=236, thickness=2e-3),
        secondary_heat_transfer=heat_transfer.constant.ConstantHeatTransfer(alpha=2000)
    )

    condenser = moving_boundary_lmtd.MovingBoundaryLMTDCondenser(
        A=5,
        secondary_medium="water",
        flow_type="counter",
        ratio_outer_to_inner_area=1,
        two_phase_heat_transfer=heat_transfer.constant.ConstantTwoPhaseHeatTransfer(alpha=5000),
        gas_heat_transfer=heat_transfer.constant.ConstantHeatTransfer(alpha=5000),
        wall_heat_transfer=heat_transfer.wall.WallTransfer(lambda_=236, thickness=2e-3),
        liquid_heat_transfer=heat_transfer.constant.ConstantHeatTransfer(alpha=5000),
        secondary_heat_transfer=heat_transfer.constant.ConstantHeatTransfer(alpha=5000)
    )

    evaporator = moving_boundary_ntu.MovingBoundaryNTUEvaporator(
        A=15,
        secondary_medium="air",
        flow_type="counter",
        ratio_outer_to_inner_area=10,
        two_phase_heat_transfer=heat_transfer.constant.ConstantTwoPhaseHeatTransfer(alpha=1000),
        gas_heat_transfer=heat_transfer.constant.ConstantHeatTransfer(alpha=1000),
        wall_heat_transfer=heat_transfer.wall.WallTransfer(lambda_=236, thickness=2e-3),
        liquid_heat_transfer=heat_transfer.constant.ConstantHeatTransfer(alpha=5000),
        secondary_heat_transfer=heat_transfer.constant.ConstantHeatTransfer(alpha=25)
    )

    evaporator = simple_lmtd.SimpleLMTDEvaporator(
        A=5,
        secondary_medium="water",
        flow_type="counter",
        ratio_outer_to_inner_area=1,
        primary_heat_transfer=heat_transfer.constant.ConstantHeatTransfer(alpha=2000),
        wall_heat_transfer=heat_transfer.wall.WallTransfer(lambda_=236, thickness=2e-3),
        secondary_heat_transfer=heat_transfer.constant.ConstantHeatTransfer(alpha=2000)
    )

    evaporator = moving_boundary_lmtd.MovingBoundaryLMTDEvaporator(
        A=5,
        secondary_medium="water",
        flow_type="counter",
        ratio_outer_to_inner_area=10,
        two_phase_heat_transfer=heat_transfer.constant.ConstantTwoPhaseHeatTransfer(alpha=1000),
        gas_heat_transfer=heat_transfer.constant.ConstantHeatTransfer(alpha=1000),
        wall_heat_transfer=heat_transfer.wall.WallTransfer(lambda_=236, thickness=2e-3),
        liquid_heat_transfer=heat_transfer.constant.ConstantHeatTransfer(alpha=5000),
        secondary_heat_transfer=heat_transfer.constant.ConstantHeatTransfer(alpha=25)
    )
    from vclibpy.components.expansion_valves import Bernoulli
    expansion_valve = Bernoulli(A=0.1)

    from vclibpy.components.compressors import RotaryCompressor
    compressor = RotaryCompressor(
        N_max=125,
        V_h=19e-6,
        #eps_vol=2.2,
        # eta_isentropic=0.92,
        # lambda_h=0.92,
        # eta_mech=1
    )

    # Now, we can plug everything into the flowsheet:
    heat_pump = StandardCycle(
        evaporator=evaporator,
        condenser=condenser,
        fluid="Propane",
        compressor=compressor,
        expansion_valve=expansion_valve,
    )
    # As in the other example, we can specify save-paths,
    # solver settings and inputs to vary:
<<<<<<< HEAD
    save_path = r"C:\users\cedri\00_python\00_temp\simple_heat_pump"
    T_eva_in_ar = [-10 + 273.15, 273.15, 10 + 273.15]
=======
    save_path = r"D:\00_temp\simple_heat_pump"
    T_eva_in_ar = [10 + 273.15]
>>>>>>> e07e7de9
    T_con_in_ar = [30 + 273.15, 50 + 273.15, 70 + 273.15]
    n_ar = [0.7]

    # Now, we can generate the full-factorial performance map
    # using all inputs. The results will be stored under the
    # save-path. To see some logs, we can import the logging module
    # and get, for example, all messages equal or above the INFO-level
    import logging
    logging.basicConfig(level="INFO")

    from vclibpy import utils
    save_path_sdf, save_path_csv = utils.full_factorial_map_generation(
        heat_pump=heat_pump,
        save_path=save_path,
        T_con_in_ar=T_con_in_ar,
        T_eva_in_ar=T_eva_in_ar,
        n_ar=n_ar,
        use_multiprocessing=False,
        save_plots=False,
        m_flow_con=0.2,
        m_flow_eva=0.9,
        dT_eva_superheating=5,
        dT_con_subcooling=0,
    )
    # What did just happen? We can analyze all results by listing the
    # files in the save-path - or just open it in our default system explorer.
    import os
    print(os.listdir(save_path))
    # One file should be: `Standard_Propane.csv`. We can load this file and plot
    # the values using e.g. pandas. It is also the second return value of the function.
    import pandas as pd
    df = pd.read_csv(save_path_csv, index_col=0, sep= ";")
    df
    # Now, we can plot variables, for example as a scatter plot using matplotlib.
    # You have to know the names, which are the column headers.
    import matplotlib.pyplot as plt
    x_name = "n in - (Relative compressor speed)"
    y_name = "COP in - (Coefficient of performance)"
    plt.scatter(df[x_name], df[y_name])
    plt.ylabel(y_name)
    plt.xlabel(x_name)
    plt.show()
    # Looking at the results, we see that a higher frequency often leads to lower COP values.
    # However, other inputs (temperatures) have a greater impact on the COP.
    # We can also use existing 3D-plotting scripts in vclibpy to analyze the
    # dependencies. For this, we need the .sdf file. In the sdf, the field names are without
    # the unit and description, as those are accessible in the file-format in other columns.
    from vclibpy.utils.plotting import plot_sdf_map
    plot_sdf_map(
        filepath_sdf=save_path_sdf,
        nd_data="COP",
        first_dimension="T_eva_in",
        second_dimension="T_con_in",
        fluids=["Propane"],
        flowsheets=["Standard"]
    )


if __name__ == "__main__":
    main()<|MERGE_RESOLUTION|>--- conflicted
+++ resolved
@@ -120,13 +120,8 @@
     )
     # As in the other example, we can specify save-paths,
     # solver settings and inputs to vary:
-<<<<<<< HEAD
     save_path = r"C:\users\cedri\00_python\00_temp\simple_heat_pump"
     T_eva_in_ar = [-10 + 273.15, 273.15, 10 + 273.15]
-=======
-    save_path = r"D:\00_temp\simple_heat_pump"
-    T_eva_in_ar = [10 + 273.15]
->>>>>>> e07e7de9
     T_con_in_ar = [30 + 273.15, 50 + 273.15, 70 + 273.15]
     n_ar = [0.7]
 
