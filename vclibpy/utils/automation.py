--- conflicted
+++ resolved
@@ -72,19 +72,14 @@
         T_con: Union[list, np.ndarray, float],
         n: Union[list, np.ndarray, float],
         m_flow_eva: Union[list, np.ndarray, float],
+        k_vapor_injection: Union[list, np.ndarray,float],
         save_path: Union[pathlib.Path, str],
-<<<<<<< HEAD
-        k_vapor_injection_ar: Union[list, np.ndarray],
-        dT_eva_superheating=5,
-        dT_con_subcooling=0,
-=======
         m_flow_con: Union[list, np.ndarray, float] = None,
         dT_con: Union[list, np.ndarray, float] = None,
         algorithm: Algorithm = None,
         dT_eva_superheating: Union[list, np.ndarray, float] = 5,
         dT_con_subcooling: Union[list, np.ndarray, float] = 0,
         use_condenser_inlet: bool = True,
->>>>>>> 3c57d24a
         use_multiprocessing: bool = False,
         save_plots: bool = False,
         raise_errors: bool = False,
@@ -100,18 +95,6 @@
     is not much work. In this case, please raise an issue.
 
     Args:
-<<<<<<< HEAD
-        heat_pump (BaseCycle): The flowsheet to use
-        T_eva_in_ar: Array with inputs for T_eva_in
-        T_con_in_ar: Array with inputs for T_con_in
-        n_ar: Array with inputs for n_ar
-        m_flow_con: Condenser mass flow rate
-        m_flow_eva: Evaporator mass flow rate
-        save_path: Where to save all results.
-        k_vapor_injection_ar: determines the injection pressure
-        dT_eva_superheating: Evaporator superheating
-        dT_con_subcooling: Condenser subcooling
-=======
         flowsheet (BaseCycle): The flowsheet to use
         T_eva_in (list):
             Array with inputs for T_eva_in
@@ -121,6 +104,8 @@
             Array with inputs for n
         m_flow_eva (float):
             Evaporator mass flow rate
+        k_vapor_injection (list):
+            Array with inputs for k_vapor_injection that determines the injection pressure
         save_path (Path):
             Where to save all results.
         m_flow_con (float):
@@ -136,7 +121,6 @@
             Condenser subcooling
         use_condenser_inlet (bool):
             True to consider T_con as inlet, false for outlet.
->>>>>>> 3c57d24a
         use_multiprocessing:
             True to use multiprocessing. May speed up the calculation. Default is False
         save_plots (bool):
@@ -196,35 +180,6 @@
     list_mp_inputs = []
     list_inputs = []
     idx_for_access_later = []
-<<<<<<< HEAD
-    for i_T_eva_in, T_eva_in in enumerate(T_eva_in_ar):
-        for i_n, n in enumerate(n_ar):
-            for i_T_con_in, T_con_in in enumerate(T_con_in_ar):
-                for i_k_vapor_injection, k_vapor_injection in enumerate(k_vapor_injection_ar):
-                    idx_for_access_later.append([i_n, i_T_con_in, i_T_eva_in, i_k_vapor_injection])
-                    inputs = Inputs(n=n,
-                                    T_eva_in=T_eva_in,
-                                    T_con_in=T_con_in,
-                                    m_flow_eva=m_flow_eva,
-                                    m_flow_con=m_flow_con,
-                                    dT_eva_superheating=dT_eva_superheating,
-                                    dT_con_subcooling=dT_con_subcooling,
-                                    k_vapor_injection=k_vapor_injection,
-                                    )
-                    # Manually add optional arguments from kwargs to the inputs object.
-                    # This is necessary because the Inputs class has a strict constructor,
-                    # but some cycles (like IHX) expect additional attributes.
-                    optional_input_keys = [
-                        'Q_eva_set', 'T_eva_out_set',
-                        'Q_con_set', 'T_con_out_set'
-                    ]
-                    for key in optional_input_keys:
-                        if key in kwargs:
-                            setattr(inputs, key, kwargs[key])
-
-                    list_mp_inputs.append([heat_pump, inputs, kwargs])
-                    list_inputs.append(inputs)
-=======
     global_med_prop_data = media.get_global_med_prop_and_kwargs()
 
     # Create meshgrid for all input combinations
@@ -244,6 +199,7 @@
         single_m_flow_eva_val = float(combinations[4][i])
         single_dT_eva_sh = float(combinations[5][i])
         single_dT_con_sc = float(combinations[6][i])
+        single_k_vapor_injection = float(combinations[7][i])
 
         idx = np.unravel_index(i, [len(arr) for arr in all_arrays])
         idx_for_access_later.append(idx)
@@ -278,7 +234,6 @@
         list_mp_inputs.append([algorithm, flowsheet, inputs, raise_errors, global_med_prop_data])
         list_inputs.append(inputs)
 
->>>>>>> 3c57d24a
     fs_states = []
     i = 0
 
@@ -295,19 +250,12 @@
             i += 1
             logger.info(f"Ran {i} of {len(list_mp_inputs)} points")
 
-<<<<<<< HEAD
-    # Save to sdf
-    result_shape = (len(n_ar), len(T_con_in_ar), len(T_eva_in_ar), len(k_vapor_injection_ar))
-    _dummy = np.zeros(result_shape)  # Use a copy to avoid overwriting of values of any sort.
-    _dummy[:] = np.nan
-=======
     # Result shape based on input dimensions
     result_shape = tuple(len(arr) for arr in all_arrays if len(arr) > 1)
 
     _dummy = np.zeros(result_shape)
     if result_shape:
         _dummy[:] = np.nan
->>>>>>> 3c57d24a
     # Get all possible values:
     all_variables = {}
     all_variables_info = {}
@@ -323,34 +271,17 @@
     save_path_sdf = save_path.joinpath(f"{flowsheet.flowsheet_name}_{flowsheet.fluid}.sdf")
     save_path_csv = save_path.joinpath(f"{flowsheet.flowsheet_name}_{flowsheet.fluid}.csv")
     pd.DataFrame(variables_to_excel).to_csv(
-<<<<<<< HEAD
-        save_path_csv, sep=";", encoding="utf-8"
-    )
-
-    for fs_state, idx_triple in zip(fs_states, idx_for_access_later):
-        i_n, i_T_con_in, i_T_eva_in, i_k_vapor_injection = idx_triple
-        for variable_name, variable in fs_state.get_variables().items():
-            all_variables[variable_name][i_n][i_T_con_in][i_T_eva_in][i_k_vapor_injection] = variable.value
-=======
-        save_path_csv, sep=","
+        save_path_csv, sep=";"
     )
 
     # Terminate heat pump med-props:
     flowsheet.terminate()
     if not save_sdf:
         return save_path_csv
->>>>>>> 3c57d24a
 
     if not result_shape:
         raise IndexError("No inputs are varied, saving as sdf is not possible")
 
-<<<<<<< HEAD
-    _scale_values = {
-        "n": n_ar,
-        "T_con_in": T_con_in_ar,
-        "T_eva_in": T_eva_in_ar,
-        "k_vapor_injection": k_vapor_injection_ar,
-=======
     for fs_state, idx in zip(fs_states, idx_for_access_later):
         idx_nd = tuple(i for i, i_is_nd in zip(idx, is_nd) if i_is_nd)
         for variable_name, variable in fs_state.get_variables().items():
@@ -365,7 +296,6 @@
         "m_flow_eva": m_flow_eva,
         "dT_eva_superheating": dT_eva_superheating,
         "dT_con_subcooling": dT_con_subcooling,
->>>>>>> 3c57d24a
     }
 
     _scale_values = {}
@@ -412,12 +342,8 @@
 
     return save_path_sdf, save_path_csv
 
-<<<<<<< HEAD
-def _calc_single_hp_state(data):
-=======
 
 def _calc_single_state(data):
->>>>>>> 3c57d24a
     """Helper function for a single state to enable multiprocessing"""
     algorithm, flowsheet, inputs, raise_errors, global_med_prop_data = data
     fs_state = None
