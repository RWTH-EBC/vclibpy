--- conflicted
+++ resolved
@@ -172,17 +172,6 @@
     the absolute temperature levels.
 
     Args:
-<<<<<<< HEAD
-        n (float): Relative compressor speed between 0 and 1.
-        T_eva_in (float): Secondary side evaporator inlet temperature.
-        T_con_in (float): Secondary side condenser inlet temperature.
-        m_flow_eva (float): Secondary side evaporator mass flow rate.
-        m_flow_con (float): Secondary side condenser mass flow rate.
-        dT_eva_superheating (float): Super-heating after evaporator.
-        dT_con_subcooling (float): Subcooling after condenser.
-        T_ambient (float): Ambient temperature of the machine.
-        k_vapor_injection (float): Vapor injection coefficient.
-=======
         T_in (float, optional): Secondary side inlet temperature in [K].
         T_out (float, optional): Secondary side outlet temperature in [K].
         dT (float, optional): Secondary side temperature difference between inlet and outlet [K].
@@ -190,28 +179,15 @@
         T_ambient (float, optional): Ambient temperature of the heat exchanger in [K].
             If not provided, it defaults to the mean temperature T.
 
->>>>>>> 3c57d24a
     """
 
     def __init__(
             self,
-<<<<<<< HEAD
-            n: float = None,
-            T_eva_in: float = None,
-            T_con_in: float = None,
-            m_flow_eva: float = None,
-            m_flow_con: float = None,
-            dT_eva_superheating: float = None,
-            dT_con_subcooling: float = None,
-            T_ambient: float = None,
-            k_vapor_injection=None
-=======
             T_in: float = None,
             T_out: float = None,
             dT: float = None,
             m_flow: float = None,
             T_ambient: float = None
->>>>>>> 3c57d24a
     ):
         """
         Initializes object with parameters representing external conditions
@@ -302,17 +278,6 @@
         If m_flow cannot be calculated due to insufficient inputs, it raises a ValueError.
 
         Args:
-<<<<<<< HEAD
-            n (float): Relative compressor speed between 0 and 1 (unit: -).
-            T_eva_in (float): Secondary side evaporator inlet temperature (unit: K).
-            T_con_in (float): Secondary side condenser inlet temperature (unit: K).
-            m_flow_eva (float): Secondary side evaporator mass flow rate (unit: kg/s).
-            m_flow_con (float): Secondary side condenser mass flow rate (unit: kg/s).
-            dT_eva_superheating (float): Super-heating after evaporator (unit: K).
-            dT_con_subcooling (float): Subcooling after condenser (unit: K).
-            T_ambient (float): Ambient temperature of the machine (unit: K).
-            k_vapor_injection (float): Vapor injection coefficient (unit: -).
-=======
             Q (float): Heat flow rate  [W].
             cp (float): Heat capacity of secondary medium [J/kg/K].
         """
@@ -369,7 +334,6 @@
         """
         Initializes a ControlInputs object with parameters representing external conditions
         to control the vapor compression cycle.
->>>>>>> 3c57d24a
         """
         super().__init__()
         self.set(
@@ -434,22 +398,6 @@
             unit="K",
             description="Subcooling after condenser"
         )
-<<<<<<< HEAD
-        if T_ambient is None:
-            T_ambient = T_eva_in
-        self.set(
-            name="T_ambient",
-            value=T_ambient,
-            unit="K",
-            description="Ambient temperature of machine"
-        )
-        self.set(
-            name="k_vapor_injection",
-            value=k_vapor_injection,
-            unit="-",
-            description="Vapor injection coefficient"
-        )
-=======
 
 
 class Inputs:
@@ -540,5 +488,4 @@
                 value=variable.value,
                 unit=variable.unit,
                 description=variable.description
-            )
->>>>>>> 3c57d24a
+            )