import abc
import logging
from copy import deepcopy
import numpy as np

from vclibpy.flowsheets import BaseCycle
from vclibpy.datamodels import Inputs, FlowsheetState
from vclibpy.components.compressors import Compressor
from vclibpy.components.expansion_valves import ExpansionValve
from vclibpy.media import ThermodynamicState

logger = logging.getLogger(__name__)


class BaseVaporInjection(BaseCycle, abc.ABC):
    """
    Partial cycle with vapor injection, using
    two separated compressors and expansion valves.

    Notes
    -----
    See parent docstring for info on further assumptions and parameters.
    """

    flowsheet_name = "VaporInjectionPhaseSeparator"

    def __init__(
            self,
            high_pressure_compressor: Compressor,
            low_pressure_compressor: Compressor,
            high_pressure_valve: ExpansionValve,
            low_pressure_valve: ExpansionValve,
            **kwargs):
        super().__init__(**kwargs)
        self.high_pressure_compressor = high_pressure_compressor
        self.low_pressure_compressor = low_pressure_compressor
        self.high_pressure_valve = high_pressure_valve
        self.low_pressure_valve = low_pressure_valve
        # Avoid nasty bugs for setting states
        if id(high_pressure_compressor) == id(low_pressure_compressor):
            self.high_pressure_compressor = deepcopy(low_pressure_compressor)
        if id(low_pressure_valve) == id(high_pressure_valve):
            self.high_pressure_valve = deepcopy(low_pressure_valve)

    def get_all_components(self):
        return super().get_all_components() + [
            self.high_pressure_compressor,
            self.low_pressure_compressor,
            self.high_pressure_valve,
            self.low_pressure_valve,
        ]

    def calc_states(self, p_1, p_2, inputs: Inputs, fs_state: FlowsheetState):
<<<<<<< HEAD
        k_vapor_injection_var = inputs.get("k_vapor_injection", default=1)
=======
        k_vapor_injection = inputs.control.get("k_vapor_injection", default=1)
>>>>>>> 3c57d24a
        # Default according to Xu, 2019
        k_vapor_injection = k_vapor_injection_var.value

        p_vapor_injection = k_vapor_injection * np.sqrt(p_1 * p_2) # TODO: are there other ways to set the mid pressure level?

        # Condenser outlet
        self.set_condenser_outlet_based_on_subcooling(p_con=p_2, inputs=inputs)
        # High pressure EV
        self.high_pressure_valve.state_inlet = self.condenser.state_outlet
        self.high_pressure_valve.calc_outlet(p_outlet=p_vapor_injection)

        # Calculate low compressor stage to already have access to the mass flow rates.
        self.set_evaporator_outlet_based_on_superheating(p_eva=p_1, inputs=inputs)
        self.low_pressure_compressor.state_inlet = self.evaporator.state_outlet
        self.low_pressure_compressor.calc_state_outlet(
            p_outlet=p_vapor_injection, inputs=inputs, fs_state=fs_state
        )
        m_flow_low = self.low_pressure_compressor.calc_m_flow(inputs=inputs, fs_state=fs_state)
        self.evaporator.m_flow = self.low_pressure_compressor.m_flow

        # Injection component:
        x_vapor_injection, h_vapor_injection, state_low_ev_inlet = self.calc_injection()

        # Low pressure EV
        self.low_pressure_valve.state_inlet = state_low_ev_inlet
        self.low_pressure_valve.calc_outlet(p_outlet=p_1)
        # Evaporator
        self.evaporator.state_inlet = self.low_pressure_valve.state_outlet

        # Ideal Mixing of state_5 and state_1_VI:
        h_1_VI_mixed = (
                (1-x_vapor_injection) * self.low_pressure_compressor.state_outlet.h +
                x_vapor_injection * h_vapor_injection
        )
        self.high_pressure_compressor.state_inlet = self.med_prop.calc_state(
            "PH", p_vapor_injection, h_1_VI_mixed
        )
        self.high_pressure_compressor.calc_state_outlet(
            p_outlet=p_2, inputs=inputs, fs_state=fs_state
        )

        # Check m_flow of both compressor stages to check if
        # there would be an asymmetry of how much refrigerant is transported
        m_flow_high = self.high_pressure_compressor.calc_m_flow(
            inputs=inputs, fs_state=fs_state
        )
        m_flow_low_should = m_flow_high * (1-x_vapor_injection)
        percent_deviation = (m_flow_low - m_flow_low_should) / m_flow_low_should * 100
        logger.debug("Deviation of mass flow rates is %s percent", percent_deviation)

        # Set states
        self.condenser.m_flow = self.high_pressure_compressor.m_flow
        self.condenser.state_inlet = self.high_pressure_compressor.state_outlet

        fs_state.set(
            name="T_1", value=self.evaporator.state_outlet.T,
            unit="K", description="Refrigerant temperature at evaporator outlet"
        )
        fs_state.set(
            name="T_2", value=self.high_pressure_compressor.state_outlet.T,
            unit="K", description="Compressor outlet temperature"
        )
        fs_state.set(
            name="T_3", value=self.condenser.state_outlet.T,
            unit="K", description="Refrigerant temperature at condenser outlet"
        )
        fs_state.set(
            name="T_4", value=self.evaporator.state_inlet.T,
            unit="K", description="Refrigerant temperature at evaporator inlet"
        )
        fs_state.set(
            name="p_con", value=p_2,
            unit="Pa", description="Condensation pressure"
        )
        fs_state.set(
            name="p_eva", value=p_1,
            unit="Pa", description="Evaporation pressure"
        )

    def calc_injection(self) -> (float, float, ThermodynamicState):
        """
        Calculate the injection component, e.g. phase separator
        or heat exchanger.
        In this function, child classes must set inlets
        and calculate outlets of additional components.

        Returns:
            float: Portion of vapor injected (x)
            float: Enthalpy of vapor injected
            ThermodynamicState: Inlet state of low pressure expansion valve
        """
        raise NotImplementedError

    def calc_electrical_power(self, inputs: Inputs, fs_state: FlowsheetState):
        P_el_low = self.low_pressure_compressor.calc_electrical_power(
            inputs=inputs, fs_state=fs_state
        )
        P_el_high = self.high_pressure_compressor.calc_electrical_power(
            inputs=inputs, fs_state=fs_state
        )
        fs_state.set(
            name="P_el_low",
            value=P_el_low,
            unit="W",
            description="Electrical power consumption of low stage compressor"
        )
        fs_state.set(
            name="P_el_high",
            value=P_el_high,
            unit="W",
            description="Electrical power consumption of high stage compressor"
        )
        return P_el_low + P_el_high

    def get_states_in_order_for_plotting(self):
        """
        List with all relevant states of two-stage cycle
        except the intermediate component, e.g. phase separator
        or heat exchanger.
        """
        return [
            self.low_pressure_valve.state_inlet,                                # state 7
            self.low_pressure_valve.state_outlet,                               # state 4
            self.evaporator.state_inlet,                                        # state 4
            self.med_prop.calc_state("PQ", self.evaporator.state_inlet.p, 1),   # state in evaporator at phase change
            self.evaporator.state_outlet,                                       # state 1
            self.low_pressure_compressor.state_inlet,                           # state 1
            self.low_pressure_compressor.state_outlet,                          # state 1_VI
            self.high_pressure_compressor.state_inlet,                          # state 1_VI_mixed
            self.high_pressure_compressor.state_outlet,                         # state 2
            self.condenser.state_inlet,                                         # state 2
            self.med_prop.calc_state("PQ", self.condenser.state_inlet.p, 1),    # state in condenser at phase change 1
            self.med_prop.calc_state("PQ", self.condenser.state_inlet.p, 0),    # state in condenser at phase change 0
            self.condenser.state_outlet,                                        # state 3
            self.high_pressure_valve.state_inlet,                               # state 3
            self.high_pressure_valve.state_outlet,                              # state 5
        ]<|MERGE_RESOLUTION|>--- conflicted
+++ resolved
@@ -51,11 +51,7 @@
         ]
 
     def calc_states(self, p_1, p_2, inputs: Inputs, fs_state: FlowsheetState):
-<<<<<<< HEAD
-        k_vapor_injection_var = inputs.get("k_vapor_injection", default=1)
-=======
         k_vapor_injection = inputs.control.get("k_vapor_injection", default=1)
->>>>>>> 3c57d24a
         # Default according to Xu, 2019
         k_vapor_injection = k_vapor_injection_var.value
 
